--- conflicted
+++ resolved
@@ -6,31 +6,30 @@
 - Calls the MasterWorkflowAgent and sub-agents as pure logic modules.
 """
 
-from agents.master_workflow_agent import MasterWorkflowAgent
 import logging
 from typing import Optional
+from agents.master_workflow_agent import MasterWorkflowAgent
 
 logger = logging.getLogger("WorkflowOrchestrator")
 
 
 class WorkflowOrchestrator:
     def __init__(self, communication_backend=None):
-        # Initialize the logic agent
-<<<<<<< HEAD
-        self.master_agent = MasterWorkflowAgent(communication_backend=communication_backend)
-        self.log_filename = self.master_agent.log_filename
-=======
+        # Track init errors so run() can short-circuit gracefully.
         self._init_error: Optional[Exception] = None
+
         try:
-            self.master_agent = MasterWorkflowAgent()
+            # Support passing through the communication backend.
+            self.master_agent = MasterWorkflowAgent(
+                communication_backend=communication_backend
+            )
             self.log_filename = self.master_agent.log_filename
         except EnvironmentError as exc:
-            # Missing environment configuration is expected in test environments.
+            # Missing env/config is expected in some (e.g., test) environments.
             logger.error("Failed to initialise MasterWorkflowAgent: %s", exc)
             self.master_agent = None
             self.log_filename = "polling_trigger.log"
             self._init_error = exc
->>>>>>> 709f494e
 
     def run(self):
         logger.info("Workflow orchestrator started.")
