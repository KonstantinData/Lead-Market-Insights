--- conflicted
+++ resolved
@@ -29,23 +29,7 @@
 Research". It captures the metadata required to brief event organisers and downstream
 CRM teams.
 
-```json
-{
-  "report_type": "Company Detail Research",
-  "run_id": "run-123",
-  "event_id": "evt-456",
-<<<<<<< HEAD
-  "generated_at": "2024-01-01 13:00",
-=======
-  "generated_at": "01.01.2024 13:00 CET",
->>>>>>> e2207da6
-  "company": {
-    "name": "Example Corp",
-    "domain": "example.com",
-    "location": "New York, USA",
-    "industry": "Technology",
-    "description": "A sample organisation for testing purposes."
-  },
+'loggingissue'
   "summary": "Example Corp builds example solutions.",
   "insights": [
     "Revenue grew 25% year over year.",
@@ -80,11 +64,7 @@
   "company_name": "Example Analytics",
   "run_id": "run-123",
   "event_id": "evt-456",
-<<<<<<< HEAD
-  "generated_at": "2024-01-01 13:00",
-=======
   "generated_at": "01.01.2024 13:00 CET",
->>>>>>> e2207da6
   "results": [
     {
       "id": "1",
@@ -120,11 +100,7 @@
 - `status` – `reuse`, `refresh_requested`, or `not_found`.
 - `source_artifact` – the absolute path to the prior dossier that was reused.
 - `owner` – the last researcher to update the dossier.
-<<<<<<< HEAD
-- `expires_at` – timestamp formatted as `YYYY-MM-DD HH:MM` (Europe/Berlin) indicating when a
-=======
 - `expires_at` – timestamp formatted as `TT.MM.JJJJ HH:MM CET` indicating when a
->>>>>>> e2207da6
   refresh should be triggered.
 
 If a refresh is required the manifest also lists `reminder_schedule` entries that feed
