--- conflicted
+++ resolved
@@ -2,11 +2,7 @@
   "company_name": "Example Analytics",
   "run_id": "run-123",
   "event_id": "evt-456",
-<<<<<<< HEAD
-  "generated_at": "2024-01-01 13:00",
-=======
   "generated_at": "01.01.2024 13:00 CET",
->>>>>>> e2207da6
   "results": [
     {
       "id": "1",
