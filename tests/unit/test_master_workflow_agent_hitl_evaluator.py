import json
from pathlib import Path
from types import SimpleNamespace
from typing import Any, Dict, List, Optional, Tuple
<<<<<<< HEAD

from utils.email_agent import EmailAgent as SmtpEmailAgent
=======
>>>>>>> a3339dab

from agents.master_workflow_agent import MasterWorkflowAgent


class DummyHuman:
    def __init__(self) -> None:
        self.persist_calls: List[Tuple[str, Dict[str, Any]]] = []
        self.dispatch_calls: List[Dict[str, Any]] = []
        self.reminder_calls: List[Tuple[str, str, Any]] = []

    def persist_pending_request(self, run_id: str, context: Dict[str, Any]) -> None:
        self.persist_calls.append((run_id, dict(context)))

    def dispatch_request_email(
        self,
        *,
        run_id: str,
        operator_email: str,
        context: Dict[str, Any],
        email_agent: Any,
    ) -> str:
        message_id = email_agent.send_email(
            operator_email,
            f"HITL request · {run_id}",
            "body",
            headers={"X-Run-ID": run_id, "X-HITL": "1"},
        )
        self.dispatch_calls.append(
            {
                "run_id": run_id,
                "operator": operator_email,
                "context": dict(context),
                "email_agent": email_agent,
                "message_id": message_id,
            }
        )
        return message_id

    def schedule_reminders(
        self, run_id: str, operator_email: str, email_agent: Any
    ) -> None:
        self.reminder_calls.append((run_id, operator_email, email_agent))


class DummyEmailAgent:
    def __init__(self) -> None:
        self.calls: List[Dict[str, Any]] = []

    def send_email(
        self, recipient: str, subject: str, body: str, headers: Optional[Dict[str, Any]] = None
    ) -> str:
        self.calls.append(
            {
                "recipient": recipient,
                "subject": subject,
                "body": body,
                "headers": dict(headers or {}),
            }
        )
        return "msg-1"


class DummyTelemetry:
    def __init__(self) -> None:
        self.events: List[Tuple[str, str, Dict[str, Any]]] = []

    def info(self, event: str, payload: Dict[str, Any]) -> None:
        self.events.append(("info", event, dict(payload)))

    def warn(self, event: str, payload: Dict[str, Any]) -> None:
        self.events.append(("warn", event, dict(payload)))


class RecordingEvaluator:
    def __init__(self) -> None:
        self.calls: List[Dict[str, Any]] = []

    def requires_hitl(self, context: Dict[str, Any]) -> Tuple[bool, str]:
        self.calls.append(dict(context))
        return True, "Low confidence score: 0.5 < 0.9"

    def evaluate(self, context: Dict[str, Any]) -> Tuple[bool, str]:  # pragma: no cover
        return self.requires_hitl(context)
<<<<<<< HEAD


=======


>>>>>>> a3339dab
def test_master_agent_invokes_evaluator_and_persists_reason(tmp_path) -> None:
    settings = SimpleNamespace(
        HITL_CONFIDENCE_THRESHOLD=0.9,
        HITL_OPERATOR_EMAIL="ops@example.com",
    )
    email_agent = DummyEmailAgent()
    backend = SimpleNamespace(email=email_agent, telemetry=DummyTelemetry())
    agent = MasterWorkflowAgent.__new__(MasterWorkflowAgent)
    agent.settings = settings
    agent.communication_backend = backend
    agent.human_agent = DummyHuman()
    agent.telemetry = backend.telemetry
    agent.hitl_evaluator = RecordingEvaluator()
    agent.run_id = "run-eval-1"
    agent.run_directory = Path(tmp_path)

    message_id = agent.trigger_hitl(
        "run-eval-1",
        {"company_domain": "acme.test", "confidence_score": 0.5},
    )

    assert message_id == "msg-1"
    assert agent.hitl_evaluator.calls == [
        {
            "company_domain": "acme.test",
            "confidence_score": 0.5,
            "company_in_crm": None,
            "attachments_in_crm": None,
            "missing_optional_fields": None,
            "dossier_status": None,
            "insufficient_context": False,
            "missing_fields": [],
        }
    ]
    assert agent.human_agent.persist_calls == [
        (
            "run-eval-1",
            {
                "company_domain": "acme.test",
                "confidence_score": 0.5,
                "missing_fields": "None",
                "hitl_reason": "Low confidence score: 0.5 < 0.9",
                "hitl_reason_code": "low_confidence",
                "run_id": "run-eval-1",
            },
        )
    ]
    assert agent.human_agent.dispatch_calls and agent.human_agent.dispatch_calls[0][
        "context"
    ]["hitl_reason"].startswith("Low confidence")
    assert agent.telemetry.events[0] == (
        "info",
        "hitl_required",
        {"run_id": "run-eval-1", "reason": "Low confidence score: 0.5 < 0.9"},
    )
    assert agent.telemetry.events[1] == (
        "info",
        "hitl_request_sent",
        {"run_id": "run-eval-1", "msg_id": "msg-1"},
    )
    assert agent.human_agent.reminder_calls == [
        ("run-eval-1", "ops@example.com", email_agent)
    ]
    artifact = Path(agent.run_directory) / "hitl.json"
    assert artifact.exists(), "HITL artifact should be written"
    payload = json.loads(artifact.read_text())
    assert payload["run_id"] == "run-eval-1"
    assert payload["reason"] == "low_confidence"
<<<<<<< HEAD
    assert email_agent.calls and email_agent.calls[0]["recipient"] == "ops@example.com"


def test_master_agent_builds_smtp_email_agent() -> None:
    agent = MasterWorkflowAgent.__new__(MasterWorkflowAgent)
    agent.settings = SimpleNamespace(
        HITL_OPERATOR_EMAIL="ops@example.com",
        smtp_host="smtp.example.com",
        smtp_port="587",
        smtp_username="mailer@example.com",
        smtp_password="secret",
        smtp_secure="true",
    )
    agent.communication_backend = None
    agent._smtp_email_agent = None  # type: ignore[attr-defined]

    email_agent = agent._resolve_email_agent()

    assert isinstance(email_agent, SmtpEmailAgent)
    assert agent._resolve_email_agent() is email_agent
=======
    assert email_agent.calls and email_agent.calls[0]["recipient"] == "ops@example.com"
>>>>>>> a3339dab
<|MERGE_RESOLUTION|>--- conflicted
+++ resolved
@@ -1,57 +1,14 @@
-import json
+from __future__ import annotations
+
 from pathlib import Path
 from types import SimpleNamespace
-from typing import Any, Dict, List, Optional, Tuple
-<<<<<<< HEAD
+from typing import Any, Dict, List, Optional
 
-from utils.email_agent import EmailAgent as SmtpEmailAgent
-=======
->>>>>>> a3339dab
-
+from agents.hitl_decision_evaluator import HITLDecisionEvaluator
 from agents.master_workflow_agent import MasterWorkflowAgent
 
 
-class DummyHuman:
-    def __init__(self) -> None:
-        self.persist_calls: List[Tuple[str, Dict[str, Any]]] = []
-        self.dispatch_calls: List[Dict[str, Any]] = []
-        self.reminder_calls: List[Tuple[str, str, Any]] = []
-
-    def persist_pending_request(self, run_id: str, context: Dict[str, Any]) -> None:
-        self.persist_calls.append((run_id, dict(context)))
-
-    def dispatch_request_email(
-        self,
-        *,
-        run_id: str,
-        operator_email: str,
-        context: Dict[str, Any],
-        email_agent: Any,
-    ) -> str:
-        message_id = email_agent.send_email(
-            operator_email,
-            f"HITL request · {run_id}",
-            "body",
-            headers={"X-Run-ID": run_id, "X-HITL": "1"},
-        )
-        self.dispatch_calls.append(
-            {
-                "run_id": run_id,
-                "operator": operator_email,
-                "context": dict(context),
-                "email_agent": email_agent,
-                "message_id": message_id,
-            }
-        )
-        return message_id
-
-    def schedule_reminders(
-        self, run_id: str, operator_email: str, email_agent: Any
-    ) -> None:
-        self.reminder_calls.append((run_id, operator_email, email_agent))
-
-
-class DummyEmailAgent:
+class StubEmailAgent:
     def __init__(self) -> None:
         self.calls: List[Dict[str, Any]] = []
 
@@ -66,126 +23,111 @@
                 "headers": dict(headers or {}),
             }
         )
-        return "msg-1"
+        return "stub-message"
 
 
-class DummyTelemetry:
+class StubHumanAgent:
     def __init__(self) -> None:
-        self.events: List[Tuple[str, str, Dict[str, Any]]] = []
+        self.persisted: List[Dict[str, Any]] = []
+        self.dispatched: List[Dict[str, Any]] = []
+        self.reminders: List[Dict[str, Any]] = []
+
+    def persist_pending_request(self, run_id: str, context: Dict[str, Any]) -> None:
+        self.persisted.append({"run_id": run_id, "context": dict(context)})
+
+    def dispatch_request_email(
+        self,
+        *,
+        run_id: str,
+        operator_email: str,
+        context: Dict[str, Any],
+        email_agent: Any,
+    ) -> str:
+        message_id = email_agent.send_email(
+            operator_email,
+            f"HITL Approval · {run_id}",
+            "body",
+            headers={"X-Run-ID": run_id, "X-HITL": "1"},
+        )
+        self.dispatched.append(
+            {
+                "run_id": run_id,
+                "operator": operator_email,
+                "context": dict(context),
+                "message_id": message_id,
+            }
+        )
+        return message_id
+
+    def schedule_reminders(
+        self, run_id: str, operator_email: str, email_agent: Any
+    ) -> None:
+        self.reminders.append(
+            {
+                "run_id": run_id,
+                "operator": operator_email,
+                "email_agent": email_agent,
+            }
+        )
+
+
+class StubTelemetry:
+    def __init__(self) -> None:
+        self.events: List[Dict[str, Any]] = []
 
     def info(self, event: str, payload: Dict[str, Any]) -> None:
-        self.events.append(("info", event, dict(payload)))
+        self.events.append({"level": "info", "event": event, "payload": dict(payload)})
 
     def warn(self, event: str, payload: Dict[str, Any]) -> None:
-        self.events.append(("warn", event, dict(payload)))
+        self.events.append({"level": "warn", "event": event, "payload": dict(payload)})
 
 
-class RecordingEvaluator:
-    def __init__(self) -> None:
-        self.calls: List[Dict[str, Any]] = []
+def test_fake_event_triggers_hitl_request(tmp_path) -> None:
+    run_directory = Path(tmp_path)
+    email_agent = StubEmailAgent()
+    telemetry = StubTelemetry()
+    backend = SimpleNamespace(email=email_agent, telemetry=telemetry)
 
-    def requires_hitl(self, context: Dict[str, Any]) -> Tuple[bool, str]:
-        self.calls.append(dict(context))
-        return True, "Low confidence score: 0.5 < 0.9"
+    agent = MasterWorkflowAgent.__new__(MasterWorkflowAgent)
+    agent.settings = SimpleNamespace(HITL_OPERATOR_EMAIL="ops@example.com")
+    agent.communication_backend = backend
+    agent.telemetry = telemetry
+    agent.human_agent = StubHumanAgent()
+    agent.hitl_evaluator = HITLDecisionEvaluator()
+    agent.run_id = "run-hitl-integration"
+    agent.run_directory = run_directory
 
-    def evaluate(self, context: Dict[str, Any]) -> Tuple[bool, str]:  # pragma: no cover
-        return self.requires_hitl(context)
-<<<<<<< HEAD
+    event_result = {"research": {}, "status": "received"}
+    context_payload = {
+        "company_domain": "acme.test",
+        "company_in_crm": True,
+        "attachments_in_crm": False,
+    }
+    event = {"organizer": {"email": "organizer@example.com"}}
 
-
-=======
-
-
->>>>>>> a3339dab
-def test_master_agent_invokes_evaluator_and_persists_reason(tmp_path) -> None:
-    settings = SimpleNamespace(
-        HITL_CONFIDENCE_THRESHOLD=0.9,
-        HITL_OPERATOR_EMAIL="ops@example.com",
-    )
-    email_agent = DummyEmailAgent()
-    backend = SimpleNamespace(email=email_agent, telemetry=DummyTelemetry())
-    agent = MasterWorkflowAgent.__new__(MasterWorkflowAgent)
-    agent.settings = settings
-    agent.communication_backend = backend
-    agent.human_agent = DummyHuman()
-    agent.telemetry = backend.telemetry
-    agent.hitl_evaluator = RecordingEvaluator()
-    agent.run_id = "run-eval-1"
-    agent.run_directory = Path(tmp_path)
-
-    message_id = agent.trigger_hitl(
-        "run-eval-1",
-        {"company_domain": "acme.test", "confidence_score": 0.5},
+    triggered = agent._evaluate_hitl_condition(
+        event_result,
+        context_payload,
+        event_id="evt-1",
+        dossier_result=None,
+        event=event,
+        crm_result=None,
     )
 
-    assert message_id == "msg-1"
-    assert agent.hitl_evaluator.calls == [
+    assert triggered is True
+    assert event_result["status"] == "hitl_pending"
+    assert any(e["event"] == "hitl_request_sent" for e in telemetry.events)
+    assert email_agent.calls and email_agent.calls[0]["recipient"] == "ops@example.com"
+    assert agent.human_agent.reminders == [
         {
-            "company_domain": "acme.test",
-            "confidence_score": 0.5,
-            "company_in_crm": None,
-            "attachments_in_crm": None,
-            "missing_optional_fields": None,
-            "dossier_status": None,
-            "insufficient_context": False,
-            "missing_fields": [],
+            "run_id": "run-hitl-integration",
+            "operator": "ops@example.com",
+            "email_agent": email_agent,
         }
     ]
-    assert agent.human_agent.persist_calls == [
-        (
-            "run-eval-1",
-            {
-                "company_domain": "acme.test",
-                "confidence_score": 0.5,
-                "missing_fields": "None",
-                "hitl_reason": "Low confidence score: 0.5 < 0.9",
-                "hitl_reason_code": "low_confidence",
-                "run_id": "run-eval-1",
-            },
-        )
-    ]
-    assert agent.human_agent.dispatch_calls and agent.human_agent.dispatch_calls[0][
-        "context"
-    ]["hitl_reason"].startswith("Low confidence")
-    assert agent.telemetry.events[0] == (
-        "info",
-        "hitl_required",
-        {"run_id": "run-eval-1", "reason": "Low confidence score: 0.5 < 0.9"},
-    )
-    assert agent.telemetry.events[1] == (
-        "info",
-        "hitl_request_sent",
-        {"run_id": "run-eval-1", "msg_id": "msg-1"},
-    )
-    assert agent.human_agent.reminder_calls == [
-        ("run-eval-1", "ops@example.com", email_agent)
-    ]
-    artifact = Path(agent.run_directory) / "hitl.json"
-    assert artifact.exists(), "HITL artifact should be written"
-    payload = json.loads(artifact.read_text())
-    assert payload["run_id"] == "run-eval-1"
-    assert payload["reason"] == "low_confidence"
-<<<<<<< HEAD
-    assert email_agent.calls and email_agent.calls[0]["recipient"] == "ops@example.com"
 
+    artifact = run_directory / "hitl.json"
+    assert artifact.exists()
 
-def test_master_agent_builds_smtp_email_agent() -> None:
-    agent = MasterWorkflowAgent.__new__(MasterWorkflowAgent)
-    agent.settings = SimpleNamespace(
-        HITL_OPERATOR_EMAIL="ops@example.com",
-        smtp_host="smtp.example.com",
-        smtp_port="587",
-        smtp_username="mailer@example.com",
-        smtp_password="secret",
-        smtp_secure="true",
-    )
-    agent.communication_backend = None
-    agent._smtp_email_agent = None  # type: ignore[attr-defined]
-
-    email_agent = agent._resolve_email_agent()
-
-    assert isinstance(email_agent, SmtpEmailAgent)
-    assert agent._resolve_email_agent() is email_agent
-=======
-    assert email_agent.calls and email_agent.calls[0]["recipient"] == "ops@example.com"
->>>>>>> a3339dab
+    persisted_context = agent.human_agent.persisted[0]["context"]
+    assert persisted_context["hitl_reason_code"] == "crm_missing_attachments"